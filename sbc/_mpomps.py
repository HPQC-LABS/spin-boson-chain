--- conflicted
+++ resolved
@@ -29,18 +29,12 @@
 # and single-node SVD.
 import sbc._svd
 
-<<<<<<< HEAD
-# For performing QR factorizations.
-import sbc._qr
-
-=======
 # For performing QR sweeps, and single-node QR factorizations.
 import sbc._qr
 
 # For finding the dominant eigenvectors of specially structured tensor networks.
 import sbc._arnoldi
 
->>>>>>> cd65ec18
 
 
 ############################
@@ -80,14 +74,6 @@
                                                     mps_nodes,
                                                     compress_params):
     apply_directly_mpo_to_mps(mpo_nodes, mps_nodes)
-<<<<<<< HEAD
-    sbc._svd.left_to_right_sweep(mps_nodes,
-                                 compress_params=None,
-                                 is_infinite=True)
-    sbc._svd.right_to_left_sweep(mps_nodes,
-                                 compress_params=compress_params,
-                                 is_infinite=True)
-=======
 
     L = len(mps_nodes)
     Lambda_Theta = sbc._svd.Lambda_Theta_form(mps_nodes)
@@ -104,7 +90,6 @@
         
     for r in range(1, L):
         mps_nodes[r] = Theta_nodes[r]
->>>>>>> cd65ec18
 
     return None
 
@@ -114,14 +99,8 @@
                                                 mps_nodes,
                                                 compress_params):
     # Put MPO in left-canonical form. MPS is assumed to be already in said form.
-<<<<<<< HEAD
-    sbc._svd.left_to_right_sweep(mpo_nodes,
-                                 compress_params=None,
-                                 is_infinite=False)
-=======
     kwargs = {"nodes": mpo_nodes, "is_infinite": False, "normalize": False}
     sbc._qr.left_to_right_sweep(**kwargs)
->>>>>>> cd65ec18
 
     if compress_params.max_num_var_sweeps > 0:
         norm_of_mps_to_compress = \
@@ -132,14 +111,8 @@
 
     if compress_params.method == "direct":
         apply_directly_mpo_to_mps(mpo_nodes, mps_nodes)
-<<<<<<< HEAD
-        sbc._svd.right_to_left_sweep(mps_nodes,
-                                     compress_params=None,
-                                     is_infinite=False)
-=======
         kwargs["nodes"] = mps_nodes
         sbc._qr.right_to_left_sweep(**kwargs)
->>>>>>> cd65ec18
     else:
         zip_up(mpo_nodes, mps_nodes, compress_params)
 
