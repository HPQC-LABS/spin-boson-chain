--- conflicted
+++ resolved
@@ -41,13 +41,8 @@
 ## Define classes and functions ##
 ##################################
 
-<<<<<<< HEAD
-def left_to_right_sweep(nodes, compress_params, is_infinite):
-    truncated_schmidt_spectrum = []
-=======
 def left_to_right_sweep(nodes, compress_params, is_infinite, normalize):
     truncated_schmidt_spectra = []
->>>>>>> cd65ec18
         
     num_nodes = len(nodes)
     imin = 0
@@ -70,14 +65,9 @@
     return truncated_schmidt_spectra
 
 
-<<<<<<< HEAD
-def right_to_left_sweep(nodes, compress_params, is_infinite):
-    truncated_schmidt_spectrum = []
-=======
 
 def right_to_left_sweep(nodes, compress_params, is_infinite, normalize):
     truncated_schmidt_spectra = []
->>>>>>> cd65ec18
 
     num_nodes = len(nodes)
     imax = num_nodes - 1 + int(is_infinite)
@@ -119,12 +109,9 @@
                                      left_edges,
                                      right_edges,
                                      compress_params)
-<<<<<<< HEAD
-=======
 
     if normalize_schmidt_spectra:
         S /= tn.norm(S)
->>>>>>> cd65ec18
 
     nodes[i%num_nodes] = U
 
@@ -158,12 +145,9 @@
                                      left_edges,
                                      right_edges,
                                      compress_params)
-<<<<<<< HEAD
-=======
 
     if normalize_schmidt_spectra:
         S /= tn.norm(S)
->>>>>>> cd65ec18
         
     nodes[i%num_nodes] = V_dagger
 
@@ -207,21 +191,14 @@
         U[-1] | S[0]  # Break edge between U and S nodes.
         S[-1] | V_dagger[0]  # Break edge between S and V_dagger.
     except np.linalg.LinAlgError:
-<<<<<<< HEAD
-        U, S, V_dagger = split_node_full_backup(**kwargs)
-=======
         U, S, V_dagger, discarded_singular_values = \
             split_node_full_backup(**kwargs)
->>>>>>> cd65ec18
 
     if svd_rel_tol is not None:
         singular_vals = np.diag(S.tensor)
         max_singular_val = singular_vals[0]  # Already ordered.
         cutoff_idx = \
             np.where(singular_vals > max_singular_val * svd_rel_tol)[0][-1] + 1
-
-        to_concatenate = (discarded_singular_values, singular_vals[cutoff_idx:])
-        discarded_singular_values = np.concatenate(to_concatenate)
 
         U = tn.Node(U.tensor[..., :cutoff_idx])
         S = tn.Node(S.tensor[:cutoff_idx, :cutoff_idx])
