--- conflicted
+++ resolved
@@ -277,15 +277,9 @@
 
         if not self.is_infinite:
             kwargs = {"nodes": rho_nodes,
-<<<<<<< HEAD
-                      "compress_params": None,
-                      "is_infinite": self.is_infinite}
-            self.schmidt_spectrum = sbc._svd.left_to_right_sweep(**kwargs)
-=======
                       "is_infinite": self.is_infinite,
                       "normalize": True}
             self.schmidt_spectra = sbc._qr.left_to_right_sweep(**kwargs)
->>>>>>> cd65ec18
         self.nodes = rho_nodes
 
         return None
@@ -732,16 +726,9 @@
         split_zz_coupler_phase_factor_nodes = [None] * (2*L)
         for r in range(num_couplers):
             node = zz_coupler_phase_factor_node_rank_2_factory.build(r, k+1, n)
-<<<<<<< HEAD
-            left_node, right_node = \
-                sbc._qr.split_node(node=node,
-                                   left_edges=(node[0],),
-                                   right_edges=(node[1],))
-=======
             left_node, right_node = sbc._qr.split_node(node=node,
                                                        left_edges=(node[0],),
                                                        right_edges=(node[1],))
->>>>>>> cd65ec18
             split_zz_coupler_phase_factor_nodes[(2*r+1)%(2*L)] = left_node
             split_zz_coupler_phase_factor_nodes[(2*r+2)%(2*L)] = right_node
 
@@ -1149,18 +1136,11 @@
         if system_state._pkl_part.schmidt_spectra is None:
             kwargs = {"nodes": system_state.nodes,
                       "compress_params": None,
-<<<<<<< HEAD
-                      "is_infinite": system_state._pkl_part.is_infinite}
-            sbc._svd.right_to_left_sweep(**kwargs)
-            schmidt_spectrum = sbc._svd.left_to_right_sweep(**kwargs)
-            system_state._pkl_part.schmidt_spectrum = schmidt_spectrum  # Cache.
-=======
                       "is_infinite": system_state._pkl_part.is_infinite,
                       "normalize": False}
             sbc._svd.right_to_left_sweep(**kwargs)
             schmidt_spectra = sbc._svd.left_to_right_sweep(**kwargs)
             system_state._pkl_part.schmidt_spectra = schmidt_spectra  # Cache.
->>>>>>> cd65ec18
         else:
             schmidt_spectra = system_state._pkl_part.schmidt_spectra
         
